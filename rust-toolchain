--- conflicted
+++ resolved
@@ -1,9 +1,5 @@
 [toolchain]
-<<<<<<< HEAD
-channel = "nightly-2022-06-19"
-=======
 channel = "nightly-2022-07-24"
->>>>>>> 7d2ba1e1
 components = [ "rustfmt", "clippy" ]
 targets = [ "wasm32-unknown-unknown" ]
 profile = "minimal"