#![allow(unused_imports)]
use crate::MathError::{ZeroInReserve, Overflow, InsufficientOutReserve};

#[test]
fn spot_price_should_work() {
    let cases = vec![
        (1000, 2000, 500, Ok(1000), "Easy case"),
        (1, 1, 1, Ok(1), "Easy case"),
        (0, 1, 1, Err(ZeroInReserve), "Zero sell_reserve"),
        (1, 0, 1, Ok(0), "Zero buy_reserve"),
        (1, 1, 0, Ok(0), "Zero amount"),
        (u128::MAX, u128::MAX-1, 1, Ok(0), "Truncated result"),
        (1, u128::MAX, u128::MAX, Err(Overflow), "Overflow weights"),
    ];

    for case in cases {
        assert_eq!(
            crate::amm::calculate_spot_price(case.0, case.1, case.2),
            case.3,
            "{}",
            case.4
        );
    }
}

#[test]
fn out_given_in_should_work() {
    let cases = vec![
        (1000, 2000, 500, Ok(667), "Easy case"),
        (0, 0, 0, Err(ZeroInReserve), "Zero reserves and weights"),
        (1, 1, 0, Ok(1), "Zero reserves and weights"),
        (1, u128::MAX, u128::MAX, Ok(340282366920938463463374607431768211455), "Proptest #buy_price boundary"),
    ];

    for case in cases {
        assert_eq!(
            crate::amm::calculate_out_given_in(case.0, case.1, case.2),
            case.3,
            "{}",
            case.4
        );
    }
}

#[test]
fn in_given_out_should_work() {
    let cases = vec![
<<<<<<< HEAD
        (1000, 2000, 500, Ok(334), "Easy case"),
        (0, 0, 0, Err(ZeroInReserve), "Zero reserves and weights"),
        (0, 10, 1000, Err(InsufficientOutReserve), "amount cannot be > buy reserve"),
=======
        (2000, 1000, 500, Some(334), "Easy case"),
        (0, 0, 0, None, "Zero reserves and weights"),
        (0, 10, 1000, None, "amount cannot be > buy reserve"),
>>>>>>> fab363bd
    ];

    for case in cases {
        assert_eq!(
            crate::amm::calculate_in_given_out(case.0, case.1, case.2),
            case.3,
            "{}",
            case.4
        );
    }
}

#[test]
fn add_liquidity_should_work() {
    let cases = vec![
        (1000, 2000, 500, Ok(1000), "Easy case"),
        (0, 0, 0, Err(ZeroInReserve), "Zero reserves and weights"),
        (110, 0, 100, Ok(0), "asset b and amount are zero"),
    ];

    for case in cases {
        assert_eq!(
            crate::amm::calculate_liquidity_in(case.0, case.1, case.2),
            case.3,
            "{}",
            case.4
        );
    }
}

#[test]
fn remove_liquidity_should_work() {
    let cases = vec![
        (1000, 2000, 500, 2500, Ok((200, 400)), "Easy case"),
        (0, 0, 0, 0, Err(ZeroInReserve), "Zero reserves and weights"),
        (110, 0, 0, 100, Ok((0,0)), "Not sure"),
    ];

    for case in cases {
        assert_eq!(
            crate::amm::calculate_liquidity_out(case.0, case.1, case.2, case.3),
            case.4,
            "{}",
            case.5
        );
    }
}<|MERGE_RESOLUTION|>--- conflicted
+++ resolved
@@ -45,15 +45,9 @@
 #[test]
 fn in_given_out_should_work() {
     let cases = vec![
-<<<<<<< HEAD
-        (1000, 2000, 500, Ok(334), "Easy case"),
+        (2000, 1000, 500, Ok(334), "Easy case"),
         (0, 0, 0, Err(ZeroInReserve), "Zero reserves and weights"),
         (0, 10, 1000, Err(InsufficientOutReserve), "amount cannot be > buy reserve"),
-=======
-        (2000, 1000, 500, Some(334), "Easy case"),
-        (0, 0, 0, None, "Zero reserves and weights"),
-        (0, 10, 1000, None, "amount cannot be > buy reserve"),
->>>>>>> fab363bd
     ];
 
     for case in cases {
