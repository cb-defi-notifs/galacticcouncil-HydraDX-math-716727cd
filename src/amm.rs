use core::convert::TryFrom;
use primitive_types::U256;
use crate::MathError::{ZeroInReserve, Overflow, InsufficientOutReserve};

type Balance = u128;

const FIXED_ROUND_UP: Balance = 1;

macro_rules! ensure {
    ($e:expr, $f:expr) => {
        match $e {
            true => (),
            false => {
                return Err($f);
            }
        }
    };
}

macro_rules! round_up {
    ($e:expr) => {
        $e.checked_add(FIXED_ROUND_UP).ok_or(Overflow)
    };
}

macro_rules! to_u256 {
    ($($x:expr),+) => (
        {($(U256::from($x)),+)}
    );
}

macro_rules! to_balance {
    ($x:expr) => {
        Balance::try_from($x).map_err(|_| Overflow)
    };
}

<<<<<<< HEAD
#[derive(PartialEq)]
#[derive(Debug)]
pub enum MathError {
    ZeroInReserve,
    Overflow,
    InsufficientOutReserve,
}

/// Calculating spot price given reserve of selling asset and reserve of buying asset.
/// Formula : BUY_RESERVE * AMOUNT / SELL_RESERVE
=======
/// Calculate spot price given reserve of selling asset and reserve of buying asset.
/// Formula : OUT_RESERVE * AMOUNT / IN_RESERVE
>>>>>>> fab363bd
///
/// - `in_reserve` - reserve amount of selling asset
/// - `out_reserve` - reserve amount of buying asset
/// - `amount` - amount
///
<<<<<<< HEAD
/// Returns MathError in case of error
pub fn calculate_spot_price(sell_reserve: Balance, buy_reserve: Balance, amount: Balance) -> Result<Balance, MathError> {
    ensure!(sell_reserve != 0, ZeroInReserve);

    if amount == 0 || buy_reserve == 0 {
        return to_balance!(0);
    }

    let (sell_reserve_hp, buy_reserve_hp, amount_hp) = to_u256!(sell_reserve, buy_reserve, amount);

    let spot_price_hp = buy_reserve_hp
        .checked_mul(amount_hp).ok_or(Overflow).unwrap()
        .checked_div(sell_reserve_hp).ok_or(Overflow).unwrap();
=======
/// Returns None in case of error
pub fn calculate_spot_price(in_reserve: Balance, out_reserve: Balance, amount: Balance) -> Option<Balance> {
    ensure!(in_reserve != 0);

    let (amount_hp, out_reserve_hp, in_reserve_hp) = to_u256!(amount, out_reserve, in_reserve);

    let spot_price_hp = out_reserve_hp
        .checked_mul(amount_hp)
        .expect("Cannot overflow")
        .checked_div(in_reserve_hp)?;
>>>>>>> fab363bd

    to_balance!(spot_price_hp)
}

/// Calculate amount to be received from the pool given the amount to be sent to the pool and both reserves.
/// Formula : OUT_RESERVE * AMOUNT_IN / (IN_RESERVE + AMOUNT_IN)
///
/// - `in_reserve` - reserve amount of selling asset
/// - `out_reserve` - reserve amount of buying asset
/// - `amount_in` - amount
///
<<<<<<< HEAD
/// Returns MathError in case of error
pub fn calculate_sell_price(sell_reserve: Balance, buy_reserve: Balance, sell_amount: Balance) -> Result<Balance, MathError> {
    let (sell_reserve_hp, buy_reserve_hp, sell_amount_hp) = to_u256!(sell_reserve, buy_reserve, sell_amount);

    let denominator = sell_reserve_hp.checked_add(sell_amount_hp).unwrap();
    ensure!(!denominator.is_zero(), ZeroInReserve);

    let numerator = buy_reserve_hp.checked_mul(sell_amount_hp).ok_or(Overflow).unwrap();
    let sale_price_hp = numerator.checked_div(denominator).ok_or(Overflow).unwrap();

    let result = to_balance!(sale_price_hp).ok();
    round_up!(result.unwrap())
}

/// Calculating buying price given reserve of selling asset and reserve of buying asset.
/// Formula : SELL_RESERVE * AMOUNT / (BUY_RESERVE - AMOUNT)
=======
/// Returns None in case of error
pub fn calculate_out_given_in(in_reserve: Balance, out_reserve: Balance, amount_in: Balance) -> Option<Balance> {
    let (in_reserve_hp, out_reserve_hp,amount_in_hp) = to_u256!(in_reserve, out_reserve, amount_in);

    let numerator = out_reserve_hp.checked_mul(amount_in_hp)?;
    let denominator = in_reserve_hp.checked_add(amount_in_hp)?;
    let amount_out_hp = numerator.checked_div(denominator)?;

    match to_u128!(amount_out_hp) {
        Some(amount_out) => round_up!(amount_out),
        None => None,
    }
}

/// Calculate amount to be sent to the pool given the amount to be received from the pool and both reserves.
/// Formula : IN_RESERVE * AMOUNT_OUT / (OUT_RESERVE - AMOUNT_OUT)
>>>>>>> fab363bd
///
/// - `in_reserve` - reserve amount of selling asset
/// - `out_reserve` - reserve amount of buying asset
/// - `amount_out` - buy amount
///
/// Returns None in case of error
<<<<<<< HEAD
pub fn calculate_buy_price(sell_reserve: Balance, buy_reserve: Balance, amount: Balance) -> Result<Balance, MathError> {
    ensure!(amount <= buy_reserve, InsufficientOutReserve);

    let (sell_reserve_hp, buy_reserve_hp, amount_hp) = to_u256!(sell_reserve, buy_reserve, amount);

    let numerator = sell_reserve_hp.checked_mul(amount_hp).ok_or(Overflow).unwrap();
    let denominator = buy_reserve_hp.checked_sub(amount_hp).ok_or(Overflow).unwrap();
    ensure!(!denominator.is_zero(), ZeroInReserve);
    let buy_price_hp = numerator.checked_div(denominator).ok_or(Overflow).unwrap();

    let result = to_balance!(buy_price_hp).ok();
    round_up!(result.unwrap())
=======
pub fn calculate_in_given_out(out_reserve: Balance, in_reserve: Balance, amount_out: Balance) -> Option<Balance> {
    ensure!(amount_out <= out_reserve);

    let (out_reserve_hp, in_reserve_hp, amount_out_hp) = to_u256!(out_reserve, in_reserve, amount_out);

    let numerator = in_reserve_hp.checked_mul(amount_out_hp)?;
    let denominator = out_reserve_hp.checked_sub(amount_out_hp)?;
    let amount_in_hp = numerator.checked_div(denominator)?;

    match to_u128!(amount_in_hp) {
        Some(amount_in) => round_up!(amount_in),
        None => None,
    }
>>>>>>> fab363bd
}

pub fn calculate_liquidity_in(asset_a_reserve: Balance, asset_b_reserve: Balance, amount: Balance) -> Result<Balance, MathError> {
    ensure!(asset_a_reserve != 0, ZeroInReserve);

    let (a_reserve_hp, b_reserve_hp, amount_hp) = to_u256!(asset_a_reserve, asset_b_reserve, amount);

    let b_required_hp = amount_hp
        .checked_mul(b_reserve_hp).ok_or(Overflow).unwrap()
        .checked_div(a_reserve_hp).ok_or(Overflow).unwrap();

    to_balance!(b_required_hp)
}

pub fn calculate_liquidity_out(
    asset_a_reserve: Balance,
    asset_b_reserve: Balance,
    amount: Balance,
    total_liquidity: Balance,
) -> Result<(Balance, Balance), MathError> {
    ensure!(total_liquidity != 0, ZeroInReserve);

    let (a_reserve_hp, b_reserve_hp, amount_hp, liquidity_hp) =
        to_u256!(asset_a_reserve, asset_b_reserve, amount, total_liquidity);

    let remove_amount_a_hp = amount_hp
        .checked_mul(a_reserve_hp).ok_or(Overflow).unwrap()
        .checked_div(liquidity_hp).ok_or(Overflow).unwrap();

    let remove_amount_a = to_balance!(remove_amount_a_hp);

    let remove_amount_b_hp = b_reserve_hp
        .checked_mul(amount_hp).ok_or(Overflow).unwrap()
        .checked_div(liquidity_hp).ok_or(Overflow).unwrap();

    let remove_amount_b = to_balance!(remove_amount_b_hp);

    Ok((remove_amount_a.unwrap(), remove_amount_b.unwrap()))
}<|MERGE_RESOLUTION|>--- conflicted
+++ resolved
@@ -35,7 +35,6 @@
     };
 }
 
-<<<<<<< HEAD
 #[derive(PartialEq)]
 #[derive(Debug)]
 pub enum MathError {
@@ -44,43 +43,26 @@
     InsufficientOutReserve,
 }
 
-/// Calculating spot price given reserve of selling asset and reserve of buying asset.
-/// Formula : BUY_RESERVE * AMOUNT / SELL_RESERVE
-=======
 /// Calculate spot price given reserve of selling asset and reserve of buying asset.
 /// Formula : OUT_RESERVE * AMOUNT / IN_RESERVE
->>>>>>> fab363bd
 ///
 /// - `in_reserve` - reserve amount of selling asset
 /// - `out_reserve` - reserve amount of buying asset
 /// - `amount` - amount
 ///
-<<<<<<< HEAD
 /// Returns MathError in case of error
-pub fn calculate_spot_price(sell_reserve: Balance, buy_reserve: Balance, amount: Balance) -> Result<Balance, MathError> {
-    ensure!(sell_reserve != 0, ZeroInReserve);
+pub fn calculate_spot_price(in_reserve: Balance, out_reserve: Balance, amount: Balance) -> Result<Balance, MathError> {
+    ensure!(in_reserve != 0, ZeroInReserve);
 
-    if amount == 0 || buy_reserve == 0 {
+    if amount == 0 || out_reserve == 0 {
         return to_balance!(0);
     }
-
-    let (sell_reserve_hp, buy_reserve_hp, amount_hp) = to_u256!(sell_reserve, buy_reserve, amount);
-
-    let spot_price_hp = buy_reserve_hp
-        .checked_mul(amount_hp).ok_or(Overflow).unwrap()
-        .checked_div(sell_reserve_hp).ok_or(Overflow).unwrap();
-=======
-/// Returns None in case of error
-pub fn calculate_spot_price(in_reserve: Balance, out_reserve: Balance, amount: Balance) -> Option<Balance> {
-    ensure!(in_reserve != 0);
 
     let (amount_hp, out_reserve_hp, in_reserve_hp) = to_u256!(amount, out_reserve, in_reserve);
 
     let spot_price_hp = out_reserve_hp
-        .checked_mul(amount_hp)
-        .expect("Cannot overflow")
-        .checked_div(in_reserve_hp)?;
->>>>>>> fab363bd
+        .checked_mul(amount_hp).ok_or(Overflow).unwrap()
+        .checked_div(in_reserve_hp).ok_or(Overflow).unwrap();
 
     to_balance!(spot_price_hp)
 }
@@ -92,75 +74,40 @@
 /// - `out_reserve` - reserve amount of buying asset
 /// - `amount_in` - amount
 ///
-<<<<<<< HEAD
 /// Returns MathError in case of error
-pub fn calculate_sell_price(sell_reserve: Balance, buy_reserve: Balance, sell_amount: Balance) -> Result<Balance, MathError> {
-    let (sell_reserve_hp, buy_reserve_hp, sell_amount_hp) = to_u256!(sell_reserve, buy_reserve, sell_amount);
+pub fn calculate_out_given_in(in_reserve: Balance, out_reserve: Balance, amount_in: Balance) -> Result<Balance, MathError> {
+    let (in_reserve_hp, out_reserve_hp, amount_in_hp) = to_u256!(in_reserve, out_reserve, amount_in);
 
-    let denominator = sell_reserve_hp.checked_add(sell_amount_hp).unwrap();
+    let denominator = in_reserve_hp.checked_add(amount_in).unwrap();
     ensure!(!denominator.is_zero(), ZeroInReserve);
 
-    let numerator = buy_reserve_hp.checked_mul(sell_amount_hp).ok_or(Overflow).unwrap();
+    let numerator = out_reserve_hp.checked_mul(amount_in_hp).ok_or(Overflow).unwrap();
     let sale_price_hp = numerator.checked_div(denominator).ok_or(Overflow).unwrap();
 
     let result = to_balance!(sale_price_hp).ok();
     round_up!(result.unwrap())
 }
 
-/// Calculating buying price given reserve of selling asset and reserve of buying asset.
-/// Formula : SELL_RESERVE * AMOUNT / (BUY_RESERVE - AMOUNT)
-=======
-/// Returns None in case of error
-pub fn calculate_out_given_in(in_reserve: Balance, out_reserve: Balance, amount_in: Balance) -> Option<Balance> {
-    let (in_reserve_hp, out_reserve_hp,amount_in_hp) = to_u256!(in_reserve, out_reserve, amount_in);
-
-    let numerator = out_reserve_hp.checked_mul(amount_in_hp)?;
-    let denominator = in_reserve_hp.checked_add(amount_in_hp)?;
-    let amount_out_hp = numerator.checked_div(denominator)?;
-
-    match to_u128!(amount_out_hp) {
-        Some(amount_out) => round_up!(amount_out),
-        None => None,
-    }
-}
-
 /// Calculate amount to be sent to the pool given the amount to be received from the pool and both reserves.
 /// Formula : IN_RESERVE * AMOUNT_OUT / (OUT_RESERVE - AMOUNT_OUT)
->>>>>>> fab363bd
 ///
 /// - `in_reserve` - reserve amount of selling asset
 /// - `out_reserve` - reserve amount of buying asset
 /// - `amount_out` - buy amount
 ///
 /// Returns None in case of error
-<<<<<<< HEAD
-pub fn calculate_buy_price(sell_reserve: Balance, buy_reserve: Balance, amount: Balance) -> Result<Balance, MathError> {
-    ensure!(amount <= buy_reserve, InsufficientOutReserve);
+pub fn calculate_in_given_out(out_reserve: Balance, in_reserve: Balance, amount_out: Balance) -> Result<Balance, MathError> {
+    ensure!(amount <= out_reserve, InsufficientOutReserve);
 
-    let (sell_reserve_hp, buy_reserve_hp, amount_hp) = to_u256!(sell_reserve, buy_reserve, amount);
+    let (out_reserve_hp, in_reserve_hp, amount_out_hp) = to_u256!(out_reserve, in_reserve, amount_out);
 
-    let numerator = sell_reserve_hp.checked_mul(amount_hp).ok_or(Overflow).unwrap();
-    let denominator = buy_reserve_hp.checked_sub(amount_hp).ok_or(Overflow).unwrap();
+    let numerator = in_reserve_hp.checked_mul(amount_out_hp).ok_or(Overflow).unwrap();
+    let denominator = out_reserve_hp.checked_sub(amount_out_hp).ok_or(Overflow).unwrap();
     ensure!(!denominator.is_zero(), ZeroInReserve);
     let buy_price_hp = numerator.checked_div(denominator).ok_or(Overflow).unwrap();
 
     let result = to_balance!(buy_price_hp).ok();
     round_up!(result.unwrap())
-=======
-pub fn calculate_in_given_out(out_reserve: Balance, in_reserve: Balance, amount_out: Balance) -> Option<Balance> {
-    ensure!(amount_out <= out_reserve);
-
-    let (out_reserve_hp, in_reserve_hp, amount_out_hp) = to_u256!(out_reserve, in_reserve, amount_out);
-
-    let numerator = in_reserve_hp.checked_mul(amount_out_hp)?;
-    let denominator = out_reserve_hp.checked_sub(amount_out_hp)?;
-    let amount_in_hp = numerator.checked_div(denominator)?;
-
-    match to_u128!(amount_in_hp) {
-        Some(amount_in) => round_up!(amount_in),
-        None => None,
-    }
->>>>>>> fab363bd
 }
 
 pub fn calculate_liquidity_in(asset_a_reserve: Balance, asset_b_reserve: Balance, amount: Balance) -> Result<Balance, MathError> {
