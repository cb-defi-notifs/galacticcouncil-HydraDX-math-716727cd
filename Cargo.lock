--- conflicted
+++ resolved
@@ -358,11 +358,7 @@
 
 [[package]]
 name = "hydra-dx-math"
-<<<<<<< HEAD
-version = "6.0.1"
-=======
 version = "7.0.0"
->>>>>>> 1987888c
 dependencies = [
  "approx",
  "criterion",
